'''
Implementation of a Gurobi based solver interface.

@author: Daniel Machado

   Copyright 2013 Novo Nordisk Foundation Center for Biosustainability,
   Technical University of Denmark.

   Licensed under the Apache License, Version 2.0 (the "License");
   you may not use this file except in compliance with the License.
   You may obtain a copy of the License at

       http://www.apache.org/licenses/LICENSE-2.0

   Unless required by applicable law or agreed to in writing, software
   distributed under the License is distributed on an "AS IS" BASIS,
   WITHOUT WARRANTIES OR CONDITIONS OF ANY KIND, either express or implied.
   See the License for the specific language governing permissions and
   limitations under the License.

'''

import tempfile
from collections import OrderedDict
from .solver import Solver, Solution, Status, VarType
from gurobipy import setParam, Model as GurobiModel, GRB, quicksum, read

setParam("OutputFlag", 0)

status_mapping = {GRB.OPTIMAL: Status.OPTIMAL,
                  GRB.UNBOUNDED: Status.UNBOUNDED,
                  GRB.INFEASIBLE: Status.INFEASIBLE}


class GurobiSolver(Solver):
    """ Implements the solver interface using gurobipy. """

    def __init__(self):
        Solver.__init__(self)
        self.problem = GurobiModel()
        self.set_presolve()


    def __getstate__(self):
        tmp_file = tempfile.mktemp(suffix=".lp")
        self.problem.update()
        self.problem.write(tmp_file)
        cplex_form = open(tmp_file).read()
        repr_dict = {'var_ids': self.var_ids, 'constr_ids': self.constr_ids, 'cplex_form': cplex_form}
        return repr_dict

    def __setstate__(self, repr_dict):
        tmp_file = tempfile.mktemp(suffix=".lp")
        open(tmp_file, 'w').write(repr_dict['cplex_form'])
        self.problem = read(tmp_file)
        self.var_ids = repr_dict['var_ids']
        self.constr_ids = repr_dict['constr_ids']


    def add_variable(self, var_id, lb=None, ub=None, vartype=VarType.CONTINUOUS, persistent=True):
        """ Add a variable to the current problem.
        
        Arguments:
            var_id : str -- variable identifier
            lb : float -- lower bound
            ub : float -- upper bound
            vartype : VarType -- variable type (default: CONTINUOUS)
            persistent : bool -- if the variable should be reused for multiple calls
        """
        lb = lb if lb is not None else -GRB.INFINITY
        ub = ub if ub is not None else GRB.INFINITY
        
        map_types = {VarType.BINARY: GRB.BINARY,
                     VarType.INTEGER: GRB.INTEGER,
                     VarType.CONTINUOUS: GRB.CONTINUOUS}

        if var_id in self.var_ids:
            var = self.problem.getVarByName(var_id)
            var.setAttr('lb', lb)
            var.setAttr('ub', ub)
            var.setAttr('vtype', map_types[vartype])
            self.problem.update()
        else:
            self.problem.addVar(name=var_id, lb=lb, ub=ub, vtype=map_types[vartype])
            self.var_ids.append(var_id)
            self.problem.update()
            
        if not persistent:
            self.temp_vars.add(var_id)

    def add_constraint(self, constr_id, lhs, sense='=', rhs=0, persistent=True):
        """ Add a variable to the current problem.
        
        Arguments:
            constr_id : str -- constraint identifier
            lhs : list [of (str, float)] -- variables and respective coefficients
            sense : {'<', '=', '>'} -- default '='
            rhs : float -- right-hand side of equation (default: 0)
            persistent : bool -- if the variable should be reused for multiple calls
        """

        grb_sense = {'=': GRB.EQUAL,
                     '<': GRB.LESS_EQUAL,
                     '>': GRB.GREATER_EQUAL}

        if constr_id in self.constr_ids:
            constr = self.problem.getConstrByName(constr_id)
            expr = quicksum([coeff * self.problem.getVarByName(r_id) for r_id, coeff in lhs])
            constr.setAttr('lhs', expr)
            constr.setAttr('sense', grb_sense[sense])
            constr.setAttr('lhs', rhs)
            self.problem.update()
        else:
            expr = quicksum([coeff * self.problem.getVarByName(r_id) for r_id, coeff in lhs])
            self.problem.addConstr(expr, grb_sense[sense], rhs, constr_id)
            self.constr_ids.append(constr_id)
            self.problem.update()
            
        if not persistent:
            self.temp_constrs.add(constr_id)

    def remove_variable(self, var_id):
        """ Remove a variable from the current problem.
        
        Arguments:
            var_id : str -- variable identifier
        """
        if var_id in self.var_ids:
            self.problem.remove(self.problem.getVarByName(var_id))
    
    def remove_constraint(self, constr_id):
        """ Remove a constraint from the current problem.
        
        Arguments:
            constr_id : str -- constraint identifier
        """
        if constr_id in self.constr_ids:
            self.problem.remove(self.problem.getConstrByName(constr_id))
    
    def set_presolve(self, active=False):
        """ Set gurobi presolver on or off
        
        Arguments:
            active : bool -- uses gurobi presolver level 1  (default: False)
        """
        self.presolve = active;

        
    def solve_lp(self, objective, model=None, constraints=None, get_shadow_prices=False, get_reduced_costs=False):
        """ Solve an LP optimization problem.

        Arguments:
            objective : dict (of str to float) -- reaction ids in the objective function and respective
                        coefficients, the sense is maximization by default
            model : ConstraintBasedModel -- model (optional, leave blank to reuse previous model structure)
            constraints : dict (of str to (float, float)) -- environmental or additional constraints (optional)
            get_shadow_prices : bool -- return shadow price information if available (optional, default: False)
            get_reduced_costs : bool -- return reduced costs information if available (optional, default: False)
        Returns:
            Solution
        """

        return self._generic_solve(None, objective, GRB.MAXIMIZE, model, constraints, get_shadow_prices,
                                   get_reduced_costs)

    def solve_qp(self, quad_obj, lin_obj, model=None, constraints=None, get_shadow_prices=False,
                 get_reduced_costs=False):
        """ Solve an LP optimization problem.

        Arguments:
            quad_obj : dict (of (str, str) to float) -- map reaction pairs to respective coefficients
            lin_obj : dict (of str to float) -- map single reaction ids to respective linear coefficients
            model : ConstraintBasedModel -- model (optional, leave blank to reuse previous model structure)
            constraints : dict (of str to (float, float)) -- overriding constraints (optional)
            get_shadow_prices : bool -- return shadow price information if available (default: False)
            get_reduced_costs : bool -- return reduced costs information if available (default: False)

        Returns:
            Solution
        """

<<<<<<< HEAD
        return self._generic_solve(quad_obj, lin_obj, GRB.MAXIMIZE, model, constraints, get_shadow_prices,
                                   get_reduced_costs)
=======
        return self._generic_solve(quad_obj, lin_obj, GRB.MINIMIZE, model, constraints, get_shadow_prices,
                                   get_reduced_costs, presolve)
>>>>>>> d33d0451

    def _generic_solve(self, quad_obj, lin_obj, sense, model=None, constraints=None, get_shadow_prices=False,
                       get_reduced_costs=False):

        if model:
            self.build_problem(model)

        problem = self.problem

        if constraints:
            old_constraints = {}
            for r_id, (lb, ub) in constraints.items():
                lpvar = problem.getVarByName(r_id)
                old_constraints[r_id] = (lpvar.lb, lpvar.ub)
                lpvar.lb = lb if lb is not None else -GRB.INFINITY
                lpvar.ub = ub if ub is not None else GRB.INFINITY
            problem.update()

        #create objective function
        quad_obj_expr = [q * problem.getVarByName(r_id1) * problem.getVarByName(r_id2)
                         for (r_id1, r_id2), q in quad_obj.items() if q] if quad_obj else []

        lin_obj_expr = [f * problem.getVarByName(r_id)
                        for r_id, f in lin_obj.items() if f] if lin_obj else []

        obj_expr = quicksum(quad_obj_expr + lin_obj_expr)

        problem.setObjective(obj_expr, sense)

        if self.presolve:
            problem.setParam("Presolve", 1)

 #       if quad_obj:
 #           self.problem.write("out.lp")
        
        #run the optimization
        problem.optimize()

        status = status_mapping[problem.status] if problem.status in status_mapping else Status.UNKNOWN
        message = str(problem.status)

        if status == Status.OPTIMAL:
            fobj = problem.ObjVal
            values = OrderedDict([(r_id, problem.getVarByName(r_id).X) for r_id in self.var_ids])

            #if metabolite is disconnected no constraint will exist
            shadow_prices = OrderedDict([(m_id, problem.getConstrByName(m_id).Pi)
                                         for m_id in self.constr_ids
                                         if problem.getConstrByName(m_id)]) if get_shadow_prices else None

            reduced_costs = OrderedDict([(r_id, problem.getVarByName(r_id).RC)
                                         for r_id in self.var_ids]) if get_reduced_costs else None

            solution = Solution(status, message, fobj, values, shadow_prices, reduced_costs)
        else:
            solution = Solution(status, message)

        #reset old constraints because temporary constraints should not be persistent
        if constraints:
            for r_id, (lb, ub) in old_constraints.items():
                lpvar = problem.getVarByName(r_id)
                lpvar.lb, lpvar.ub = lb, ub
            problem.update()

        return solution<|MERGE_RESOLUTION|>--- conflicted
+++ resolved
@@ -179,13 +179,9 @@
             Solution
         """
 
-<<<<<<< HEAD
-        return self._generic_solve(quad_obj, lin_obj, GRB.MAXIMIZE, model, constraints, get_shadow_prices,
+
+        return self._generic_solve(quad_obj, lin_obj, GRB.MINIMIZE, model, constraints, get_shadow_prices,
                                    get_reduced_costs)
-=======
-        return self._generic_solve(quad_obj, lin_obj, GRB.MINIMIZE, model, constraints, get_shadow_prices,
-                                   get_reduced_costs, presolve)
->>>>>>> d33d0451
 
     def _generic_solve(self, quad_obj, lin_obj, sense, model=None, constraints=None, get_shadow_prices=False,
                        get_reduced_costs=False):
