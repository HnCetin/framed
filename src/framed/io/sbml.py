""" This module implements methods for reading and writing SBML files.

Author: Daniel Machado
   
"""

from ..model.model import Model, Metabolite, Reaction, Compartment
from ..model.odemodel import ODEModel
from ..model.cbmodel import CBModel, Gene, Protein, GPRAssociation
from ..model.fixes import fix_cb_model

import os
from collections import OrderedDict
from sympy.parsing.sympy_parser import parse_expr
from sympy import to_dnf, Or, And
from sympy.logic.boolalg import is_dnf
from libsbml import SBMLReader, SBMLWriter, SBMLDocument, XMLNode, AssignmentRule, parseL3FormulaWithModel, FbcExtension

import cgi
import warnings
import re

DEFAULT_SBML_LEVEL = 3
DEFAULT_SBML_VERSION = 1

CB_MODEL = 'cb'
ODE_MODEL = 'ode'

LB_TAG = 'LOWER_BOUND'
UB_TAG = 'UPPER_BOUND'
OBJ_TAG = 'OBJECTIVE_COEFFICIENT'
GPR_TAG = 'GENE_ASSOCIATION'

DEFAULT_LOWER_BOUND_ID = 'cobra_default_lb'
DEFAULT_UPPER_BOUND_ID = 'cobra_default_ub'
DEFAULT_ZERO_BOUND_ID = 'cobra_0_bound'

DEFAULT_LOWER_BOUND = -1000
DEFAULT_UPPER_BOUND = 1000

ACTIVATOR_TAG = 'SBO:0000459'
INHIBITOR_TAG = 'SBO:0000020'

non_alphanum = re.compile('\W+')
re_type = type(non_alphanum)


class Flavor:
    """ Enumeration of available model flavors. """

    COBRA = 'cobra'  # UCSD models in the old cobra toolbox format
    COBRA_OTHER = 'cobra:other'  # other models using the old cobra toolbox format
    SEED = 'seed'  # modelSEED format
    BIGG = 'bigg'  # BiGG database format (uses sbml-fbc2)
    FBC2 = 'fbc2'  # other models in sbml-fbc2 format


def load_sbml_model(filename, kind=None, flavor=None, exchange_detection_mode=None):
    """ Loads a metabolic model from a file.
    
    Arguments:
        filename (str): SBML file path
        kind (str): define kind of model to load ('cb' or 'ode', optional)
        flavor (str): adapt to different modeling conventions (optional, see Notes)
        exchange_detection_mode (str): detect exchange reactions (optional, see Notes)
    
    Returns:
        Model: Simple model or respective subclass

    Notes:
        Currently supported flavors:
            * 'cobra': UCSD models in the old cobra toolbox format
            * 'cobra:other': other models using the old cobra toolbox format
            * 'seed': modelSEED format
            * 'bigg': BiGG database format (uses sbml-fbc2)
            * 'fbc2': other models using sbml-fbc2

        Supported exchange detection modes:
            * 'unbalanced': Exchange reactions is the one that have either only reactants or products
            * 'boundary': Exchange reaction is the one that have single boundary metabolite on one side
            * <regular expression pattern>: Regular expression which is executed against reaction ID

        Note that some flavors (cobra, bigg) have their own exchange detection mode.

    """
    if not os.path.exists(filename):
        raise IOError("Model file was not found")

    reader = SBMLReader()
    document = reader.readSBML(filename)
    sbml_model = document.getModel()

    if sbml_model is None:
        document.printErrors()
        raise IOError('Failed to load model.')

    if kind and kind.lower() == CB_MODEL:
        model = _load_cbmodel(sbml_model, flavor, exchange_detection_mode=exchange_detection_mode)
    elif kind and kind.lower() == ODE_MODEL:
        model = _load_odemodel(sbml_model)
    else:
        model = _load_stoichiometric_model(sbml_model)

    _load_metadata(sbml_model, model)

    return model


def load_cbmodel(filename, flavor=None, exchange_detection_mode=None):
    """
    Args:
        filename (str): SBML file path
        flavor (str): adapt to different modeling conventions (optional, see Notes)
        exchange_detection_mode (str): detect exchange reactions (optional, see Notes)

    Returns:
        Model: Simple model or respective subclass

    Notes:
        Currently supported flavors:
            * 'cobra': UCSD models in the old cobra toolbox format
            * 'cobra:other': other models using the old cobra toolbox format
            * 'seed': modelSEED format
            * 'bigg': BiGG database format (uses sbml-fbc2)
            * 'fbc2': other models using sbml-fbc2

        Supported exchange detection modes:
            * 'unbalanced': Exchange reactions is the one that have either only reactants or products
            * 'boundary': Exchange reaction is the one that have single boundary metabolite on one side
            * <regular expression pattern>: Regular expression which is executed against reaction ID

        Note that some flavors (cobra, bigg) have their own exchange detection mode.
            
    Returns:
        CBModel: constraint-based model
    """

    model = load_sbml_model(filename, kind=CB_MODEL, flavor=flavor, exchange_detection_mode=exchange_detection_mode)

    fix_cb_model(model, flavor=flavor)

    return model


def load_odemodel(filename):
    return load_sbml_model(filename, ODE_MODEL)


def _load_stoichiometric_model(sbml_model):
    model = Model(sbml_model.getId())
    _load_compartments(sbml_model, model)
    _load_metabolites(sbml_model, model)
    _load_reactions(sbml_model, model)
    return model


def _load_compartments(sbml_model, model):
    for compartment in sbml_model.getListOfCompartments():
        model.add_compartment(_load_compartment(compartment))


def _load_compartment(compartment):
    comp = Compartment(compartment.getId(), compartment.getName(), compartment.getSize())
    _load_metadata(compartment, comp)
    return comp


def _load_metabolites(sbml_model, model, flavor=None):
    for species in sbml_model.getListOfSpecies():
        model.add_metabolite(_load_metabolite(species, flavor), clear_tmp=False)


<<<<<<< HEAD
def _load_metabolite(species):
    metabolite = Metabolite(species.getId(), species.getName(), species.getCompartment(), species.getBoundaryCondition(), species.getConstant())
=======
def _load_metabolite(species, flavor=None):
    metabolite = Metabolite(species.getId(), species.getName(), species.getCompartment(), species.getBoundaryCondition())

    if flavor in {Flavor.BIGG or Flavor.FBC2}:
        fbc_species = species.getPlugin('fbc')
        if fbc_species.isSetChemicalFormula():
            formula = fbc_species.getChemicalFormula()
            metabolite.metadata['FORMULA'] = formula

        if fbc_species.isSetCharge():
            charge = fbc_species.getCharge()
            metabolite.metadata['CHARGE'] = str(charge)

>>>>>>> 69424f87
    _load_metadata(species, metabolite)
    return metabolite


def _load_reactions(sbml_model, model, exchange_detection_mode=None):
    for reaction in sbml_model.getListOfReactions():
        r = _load_reaction(reaction, sbml_model=sbml_model, exchange_detection_mode=exchange_detection_mode)
        model.add_reaction(r, clear_tmp=False)


def _load_reaction(reaction, sbml_model, exchange_detection_mode=None):
    """
    Args:
        reaction: <SBMLReaction> object 
        exchange_detection_mode: Argument describing how to detect exchange reaction (possible values
            'unbalanced' - Exchange reactions is the one that have either only reactants or products
            'boundary' - Exchange reaction is the one that have single boundary metabolite on one side
            Regex object - Regular expression which is executed against reaction ID
            None - All reactions are NOT exchange reactions

    Returns:

    """

    stoichiometry = OrderedDict()
    modifiers = OrderedDict()

    for reactant in reaction.getListOfReactants():
        m_id = reactant.getSpecies()
        coeff = -reactant.getStoichiometry()
        if m_id not in stoichiometry:
            stoichiometry[m_id] = coeff
        else:
            stoichiometry[m_id] += coeff

    for product in reaction.getListOfProducts():
        m_id = product.getSpecies()
        coeff = product.getStoichiometry()
        if m_id not in stoichiometry:
            stoichiometry[m_id] = coeff
        else:
            stoichiometry[m_id] += coeff
        if stoichiometry[m_id] == 0.0:
            del stoichiometry[m_id]

    for modifier in reaction.getListOfModifiers():
        m_id = modifier.getSpecies()
        kind = '?'
        sboterm = modifier.getSBOTermID()
        if sboterm == ACTIVATOR_TAG:
            kind = '+'
        if sboterm == INHIBITOR_TAG:
            kind = '-'
        modifiers[m_id] = kind

    is_exchange = False
    if exchange_detection_mode == "unbalanced":
        sign = None
        is_exchange = True
        for m_id, c in stoichiometry.iteritems():
            if sign is None:
                sign = c > 0
            else:
                if sign != c > 0:
                    is_exchange = False
    elif exchange_detection_mode == "boundary":
        products = {m_id for m_id, c in stoichiometry.iteritems() if c > 0}
        reactants = {m_id for m_id, c in stoichiometry.iteritems() if c < 0}
        boundary_products = {m_id for m_id in products if sbml_model.getSpecies(m_id).getBoundaryCondition()}
        is_exchange = (boundary_products and not (products - boundary_products))
        if not is_exchange:
            boundary_reactants = {m_id for m_id in products if sbml_model.getSpecies(m_id).getBoundaryCondition()}
            is_exchange = (boundary_reactants and not (reactants - boundary_reactants))
    elif exchange_detection_mode is None:
        pass
    else:
        is_exchange = exchange_detection_mode.match(reaction.getId()) is not None

    rxn = Reaction(reaction.getId(), name=reaction.getName(), reversible=reaction.getReversible(),
                   stoichiometry=stoichiometry, regulators=modifiers, is_exchange=is_exchange)
    _load_metadata(reaction, rxn)
    return rxn


def _load_cbmodel(sbml_model, flavor, exchange_detection_mode=None):
    if exchange_detection_mode and exchange_detection_mode not in {None, 'unbalanced', 'boundary'}:
        try:
            exchange_detection_mode = re.compile(exchange_detection_mode)
        except:
            raise RuntimeError("Exchange detection mode must be: 'unbalanced', 'boundary', or a valid regular expression.")

    if exchange_detection_mode is None:
        if flavor in {Flavor.COBRA, Flavor.BIGG}:
            exchange_detection_mode = re.compile('^R_EX')
        elif flavor in {Flavor.COBRA_OTHER, Flavor.SEED}:
            exchange_detection_mode = 'boundary'
        elif flavor in {Flavor.FBC2}:
            exchange_detection_mode = 'unbalanced'

    model = CBModel(sbml_model.getId())
    _load_compartments(sbml_model, model)
    _load_metabolites(sbml_model, model, flavor)
    _load_reactions(sbml_model, model, exchange_detection_mode=exchange_detection_mode)
    if flavor in {None, Flavor.COBRA, Flavor.COBRA_OTHER, Flavor.SEED}:
        _load_cobra_bounds(sbml_model, model)
        _load_cobra_objective(sbml_model, model)
        _load_cobra_gpr(sbml_model, model)
    elif flavor in {Flavor.BIGG, Flavor.FBC2}:
        _load_fbc2_bounds(sbml_model, model)
        _load_fbc2_objective(sbml_model, model)
        _load_fbc2_gpr(sbml_model, model)
    else:
        raise TypeError("Unsupported SBML flavor: {}".format(flavor))

    if exchange_detection_mode and len(model.get_exchange_reactions()) == 0:
        raise RuntimeError("Exchange reactions were not detected")

    return model


def _load_cobra_bounds(sbml_model, model):
    for reaction in sbml_model.getListOfReactions():
        default_lb = None if reaction.getReversible() else 0
        lb = _get_cb_parameter(reaction, LB_TAG, default_lb)
        ub = _get_cb_parameter(reaction, UB_TAG)
        model.set_flux_bounds(reaction.getId(), lb, ub)


def _load_cobra_objective(sbml_model, model):
    objective = OrderedDict()
    for reaction in sbml_model.getListOfReactions():
        coeff = _get_cb_parameter(reaction, OBJ_TAG, default_value=0)
        if coeff:
            objective[reaction.getId()] = coeff
    model.set_objective(objective)


def _get_cb_parameter(reaction, tag, default_value=None):
    param_value = default_value
    kinetic_law = reaction.getKineticLaw()
    if kinetic_law:
        parameter = kinetic_law.getParameter(tag)
        if parameter:
            param_value = parameter.getValue()
    return param_value


def _load_cobra_gpr(sbml_model, model):
    genes = set()
    gprs = OrderedDict()

    for reaction in sbml_model.getListOfReactions():
        rule = model.reactions[reaction.getId()].metadata.pop(GPR_TAG, None)
        if rule:
            gpr = parse_gpr_rule(rule)
            for protein in gpr.proteins:
                genes |= set(protein.genes)
            gprs[reaction.getId()] = gpr
        else:
            gprs[reaction.getId()] = None

    for gene in sorted(genes):
        model.add_gene(Gene(gene, gene[2:]))

    for r_id, gpr in gprs.items():
        model.set_gpr_association(r_id, gpr)


def sanitize_id(identifier):
    return non_alphanum.sub('_', identifier)


def parse_gpr_rule(rule):

    if not rule:
        return None

    rule = rule.replace('(', '( ').replace(')', ' )')

    non_alphanum = re.compile('\W')

    def replacement(token):
        if token.lower() == 'and':
            return '&'
        elif token.lower() == 'or':
            return '|'
        elif token == '(' or token == ')':
            return token
        elif token.startswith('G_'):
            return sanitize_id(token)
        else:
            return 'G_' + sanitize_id(token)

    rule = ' '.join(map(replacement, rule.split()))

    expr = parse_expr(rule)

    if not is_dnf(expr):
        expr = to_dnf(expr)

    gpr = GPRAssociation()

    if type(expr) is Or:
        for sub_expr in expr.args:
            protein = Protein()
            if type(sub_expr) is And:
                protein.genes = [str(gene) for gene in sub_expr.args]
            else:
                protein.genes = [str(sub_expr)]
            gpr.proteins.append(protein)
    elif type(expr) is And:
        protein = Protein()
        protein.genes = [str(gene) for gene in expr.args]
        gpr.proteins = [protein]
    else:
        protein = Protein()
        protein.genes = [str(expr)]
        gpr.proteins = [protein]


    return gpr


def _load_fbc2_bounds(sbml_model, model):
    params = {param.getId(): param.getValue() for param in sbml_model.getListOfParameters()}

    for reaction in sbml_model.getListOfReactions():
        fbc_rxn = reaction.getPlugin('fbc')
        lb = fbc_rxn.getLowerFluxBound()
        ub = fbc_rxn.getUpperFluxBound()
        model.set_flux_bounds(reaction.getId(), params[lb], params[ub])


def _load_fbc2_objective(sbml_model, model):
    fbcmodel = sbml_model.getPlugin('fbc')
    active_obj = fbcmodel.getActiveObjective()
    objective = OrderedDict()
    for rxn_obj in active_obj.getListOfFluxObjectives():
        r_id = rxn_obj.getReaction()
        coeff = rxn_obj.getCoefficient()
        if coeff:
            objective[r_id] = coeff
    model.set_objective(objective)


def _load_fbc2_gpr(sbml_model, model):
    fbcmodel = sbml_model.getPlugin('fbc')

    for gene in fbcmodel.getListOfGeneProducts():
        model.add_gene(Gene(gene.getId(), gene.getName()))

    for reaction in sbml_model.getListOfReactions():
        fbcrxn = reaction.getPlugin('fbc')
        gpr_assoc = fbcrxn.getGeneProductAssociation()
        if gpr_assoc:
            gpr = _parse_fbc_association(gpr_assoc.getAssociation(), reaction.id)
            model.set_gpr_association(reaction.getId(), gpr)
        else:
            model.set_gpr_association(reaction.getId(), None)


def _parse_fbc_association(gpr_assoc, reaction_id):

    gpr = GPRAssociation()

    parsing_error = False
    if gpr_assoc.isFbcOr():
        for item in gpr_assoc.getListOfAssociations():
            protein = Protein()
            if item.isFbcAnd():
                for subitem in item.getListOfAssociations():
                    if subitem.isGeneProductRef():
                        protein.genes.append(subitem.getGeneProduct())
                    else:
                        w = "Gene association for reaction '{}' is not DNF".format(reaction_id)
                        warnings.warn(w, SyntaxWarning)
                        parsing_error = True
            elif item.isGeneProductRef:
                protein.genes.append(item.getGeneProduct())
            else:
                w = "Gene association for reaction '{}' is not DNF".format(reaction_id)
                warnings.warn(w, SyntaxWarning)
                parsing_error = True
            gpr.proteins.append(protein)

    elif gpr_assoc.isFbcAnd():
        protein = Protein()
        for item in gpr_assoc.getListOfAssociations():
            if item.isGeneProductRef():
                protein.genes.append(item.getGeneProduct())
            else:
                w = "Gene association for reaction '{}' is not DNF".format(reaction_id)
                warnings.warn(w, SyntaxWarning)
                parsing_error = True
        gpr.proteins = [protein]
    elif gpr_assoc.isGeneProductRef():
        protein = Protein()
        protein.genes = [gpr_assoc.getGeneProduct()]
        gpr.proteins = [protein]
    else:
        w = "Gene association for reaction '{}' is not DNF".format(reaction_id)
        warnings.warn(w, SyntaxWarning)
        parsing_error = True

    if not parsing_error:
        return gpr


def _load_odemodel(sbml_model):
    model = ODEModel(sbml_model.getId())
    _load_compartments(sbml_model, model)
    _load_metabolites(sbml_model, model)
    _load_reactions(sbml_model, model)
    _load_concentrations(sbml_model, model)
    _load_global_parameters(sbml_model, model)
    _load_local_parameters(sbml_model, model)
    _load_ratelaws(sbml_model, model)
    _load_assignment_rules(sbml_model, model)

    return model


def _load_concentrations(sbml_model, model):
    for species in sbml_model.getListOfSpecies():
        model.set_concentration(species.getId(), species.getInitialConcentration())


def _load_global_parameters(sbml_model, model):
    for parameter in sbml_model.getListOfParameters():
            model.set_global_parameter(parameter.getId(), parameter.getValue(), parameter.getConstant())


def _load_local_parameters(sbml_model, model):
    for reaction in sbml_model.getListOfReactions():
        for parameter in reaction.getKineticLaw().getListOfParameters():
            model.set_local_parameter(reaction.getId(), parameter.getId(), parameter.getValue())


def _load_ratelaws(sbml_model, model):
    for reaction in sbml_model.getListOfReactions():
        model.set_ratelaw(reaction.getId(), reaction.getKineticLaw().getFormula())


def _load_assignment_rules(sbml_model, model):
    for rule in sbml_model.getListOfRules():
        if isinstance(rule, AssignmentRule):
            model.set_assignment_rule(rule.getVariable(), rule.getFormula())


def save_sbml_model(model, filename, flavor=None):
    """ Save a model to an SBML file.
    
    Arguments:
        model (Model): model
        filename (str): file path
        flavor (str): adapt to different modeling conventions (optional, currently available: 'cobra', 'fbc2')
    """

    document = SBMLDocument(DEFAULT_SBML_LEVEL, DEFAULT_SBML_VERSION)
    if flavor in {Flavor.BIGG, Flavor.FBC2}:
        document.enablePackage(FbcExtension.getXmlnsL3V1V2(), 'fbc', True)
    sbml_model = document.createModel(model.id)
    _save_compartments(model, sbml_model)
    _save_metabolites(model, sbml_model, flavor)
    _save_reactions(model, sbml_model)
    if isinstance(model, CBModel):
        _save_cb_parameters(model, sbml_model, flavor)
        _save_gpr_associations(model, sbml_model, flavor)
    if isinstance(model, ODEModel):
        _save_concentrations(model, sbml_model)
        _save_global_parameters(model, sbml_model)
        _save_kineticlaws(model, sbml_model)
        _save_assignment_rules(model, sbml_model)
    _save_metadata(model, sbml_model)
    writer = SBMLWriter()
    writer.writeSBML(document, filename)


def save_cbmodel(model, filename, flavor=Flavor.COBRA):
    save_sbml_model(model, filename, flavor)


def _save_compartments(model, sbml_model):
    for compartment in model.compartments.values():
        sbml_compartment = sbml_model.createCompartment()
        sbml_compartment.setId(compartment.id)
        sbml_compartment.setName(compartment.name)
        sbml_compartment.setSize(compartment.size)
        _save_metadata(compartment, sbml_compartment)


def _save_metabolites(model, sbml_model, flavor):
    for metabolite in model.metabolites.values():
        species = sbml_model.createSpecies()
        species.setId(metabolite.id)
        species.setName(metabolite.name)
        species.setCompartment(metabolite.compartment)
        species.setBoundaryCondition(metabolite.boundary)
<<<<<<< HEAD
        species.setConstant(metabolite.constant) #SGC
=======

        if flavor in {Flavor.BIGG or Flavor.FBC2}:
            fbc_species = species.getPlugin('fbc')
            if 'FORMULA' in metabolite.metadata:
                fbc_species.setChemicalFormula(metabolite.metadata['FORMULA'])
            if 'CHARGE' in metabolite.metadata:
                try:
                    charge = int(metabolite.metadata['CHARGE'])
                    fbc_species.setCharge(charge)
                except ValueError:
                    pass

>>>>>>> 69424f87
        _save_metadata(metabolite, species)


def _save_reactions(model, sbml_model):
    for reaction in model.reactions.values():
        sbml_reaction = sbml_model.createReaction()
        sbml_reaction.setId(reaction.id)
        sbml_reaction.setName(reaction.name)
        sbml_reaction.setReversible(reaction.reversible)
        _save_metadata(reaction, sbml_reaction)

        for m_id, coeff in reaction.stoichiometry.items():
            if coeff < 0:
                speciesReference = sbml_reaction.createReactant()
                speciesReference.setSpecies(m_id)
                speciesReference.setStoichiometry(-coeff)
            elif coeff > 0:
                speciesReference = sbml_reaction.createProduct()
                speciesReference.setSpecies(m_id)
                speciesReference.setStoichiometry(coeff)
        for m_id, kind in reaction.regulators.items():
            speciesReference = sbml_reaction.createModifier()
            speciesReference.setSpecies(m_id)
            if kind == '+':
                speciesReference.setSBOTerm(ACTIVATOR_TAG)
            if kind == '-':
                speciesReference.setSBOTerm(INHIBITOR_TAG)


def _save_cb_parameters(model, sbml_model, flavor):

    if flavor == Flavor.COBRA:
        _save_cobra_parameters(model, sbml_model, set_default_bounds=True)
    elif flavor in {Flavor.BIGG, Flavor.FBC2}:
        _save_fbc_fluxbounds(model, sbml_model)
        _save_fbc_objective(model, sbml_model)
    else:
        _save_cobra_parameters(model, sbml_model)


def _save_gpr_associations(model, sbml_model, flavor):
    if flavor in {Flavor.BIGG, Flavor.FBC2}:
        _save_fbc_gprs(model, sbml_model)
    else:
        _save_cobra_gprs(model, sbml_model)


def _save_cobra_parameters(model, sbml_model, set_default_bounds=False):
    for r_id, reaction in model.reactions.items():
        sbml_reaction = sbml_model.getReaction(r_id)
        kineticLaw = sbml_reaction.createKineticLaw()
        kineticLaw.setFormula('0')
        lb, ub = reaction.lb, reaction.ub
        if set_default_bounds:
            lb = DEFAULT_LOWER_BOUND if lb is None else lb
            ub = DEFAULT_UPPER_BOUND if ub is None else ub
        if lb is not None:
            lbParameter = kineticLaw.createParameter()
            lbParameter.setId(LB_TAG)
            lbParameter.setValue(lb)
        if ub is not None:
            ubParameter = kineticLaw.createParameter()
            ubParameter.setId(UB_TAG)
            ubParameter.setValue(ub)
        objParameter = kineticLaw.createParameter()
        objParameter.setId(OBJ_TAG)
        objParameter.setValue(reaction.objective)


def _save_cobra_gprs(model, sbml_model):
    for r_id, reaction in model.reactions.items():
        if reaction.gpr:
            reaction.metadata[GPR_TAG] = str(reaction.gpr)
            sbml_reaction = sbml_model.getReaction(r_id)
            _save_metadata(reaction, sbml_reaction)


def _save_fbc_fluxbounds(model, sbml_model):

    default_lb = sbml_model.createParameter()
    default_lb.setId(DEFAULT_LOWER_BOUND_ID)
    default_lb.setValue(DEFAULT_LOWER_BOUND)

    default_ub = sbml_model.createParameter()
    default_ub.setId(DEFAULT_UPPER_BOUND_ID)
    default_ub.setValue(DEFAULT_UPPER_BOUND)

    zero_bound = sbml_model.createParameter()
    zero_bound.setId(DEFAULT_ZERO_BOUND_ID)
    zero_bound.setValue(0)

    for r_id, reaction in model.reactions.items():
        fbcrxn = sbml_model.getReaction(r_id).getPlugin('fbc')

        if reaction.lb is None or reaction.lb <= DEFAULT_LOWER_BOUND:
            fbcrxn.setLowerFluxBound(DEFAULT_LOWER_BOUND_ID)
        elif reaction.lb == 0:
            fbcrxn.setLowerFluxBound(DEFAULT_ZERO_BOUND_ID)
        else:
            lb_id = '{}_lower_bound'.format(r_id)
            lb_param = sbml_model.createParameter()
            lb_param.setId(lb_id)
            lb_param.setValue(reaction.lb)
            fbcrxn.setLowerFluxBound(lb_id)

        if reaction.ub is None or reaction.ub >= DEFAULT_UPPER_BOUND:
            fbcrxn.setUpperFluxBound(DEFAULT_UPPER_BOUND_ID)
        elif reaction.ub == 0:
            fbcrxn.setUpperFluxBound(DEFAULT_ZERO_BOUND_ID)
        else:
            ub_id = '{}_upper_bound'.format(r_id)
            ub_param = sbml_model.createParameter()
            ub_param.setId(ub_id)
            ub_param.setValue(reaction.ub)
            fbcrxn.setUpperFluxBound(ub_id)


def _save_fbc_objective(model, sbml_model):
    fbcmodel = sbml_model.getPlugin('fbc')
    obj = fbcmodel.createObjective()
    for r_id, reaction in model.reactions.items():
        if reaction.objective:
            r_obj = obj.createFluxObjective()
            r_obj.setReaction(r_id)
            r_obj.setCoefficient(reaction.objective)


def _save_fbc_gprs(model, sbml_model):
    fbcmodel = sbml_model.getPlugin('fbc')
    for gene in model.genes.values():
        gene_prod = fbcmodel.createGeneProduct()
        gene_prod.setId(gene.id)
        gene_prod.setName(gene.name)

    for r_id, reaction in model.reactions.items():
        if reaction.gpr:
            fbcrxn = sbml_model.getReaction(r_id).getPlugin('fbc')
            gpr_assoc = fbcrxn.createGeneProductAssociation()

            if len(reaction.gpr.proteins) > 1:
                gpr_assoc = gpr_assoc.createOr()

            for protein in reaction.gpr.proteins:
                if len(protein.genes) > 1:
                    protein_assoc = gpr_assoc.createAnd()
                else:
                    protein_assoc = gpr_assoc

                for gene in protein.genes:
                    gene_ref = protein_assoc.createGeneProductRef()
                    gene_ref.setGeneProduct(gene)


def _save_concentrations(model, sbml_model):
    for m_id, value in model.concentrations.items():
        species = sbml_model.getSpecies(m_id)
        species.setInitialConcentration(value)


def _save_global_parameters(model, sbml_model):
    for p_id, value in model.constant_params.items():
        parameter = sbml_model.createParameter()
        parameter.setId(p_id)
        parameter.setValue(value)
        parameter.setConstant(True)
    for p_id, value in model.variable_params.items():
        parameter = sbml_model.createParameter()
        parameter.setId(p_id)
        parameter.setValue(value)
        parameter.setConstant(False)


def _save_kineticlaws(model, sbml_model):
    for r_id, ratelaw in model.ratelaws.items():
        sbml_reaction = sbml_model.getReaction(r_id)
        kineticLaw = sbml_reaction.createKineticLaw()
        #kineticLaw.setFormula(ratelaw)
        kineticLaw.setMath(parseL3FormulaWithModel(ratelaw, sbml_model)) #avoids conversion of Pi to pi
        for p_id, value in model.local_params[r_id].items():
            parameter = kineticLaw.createParameter()
            parameter.setId(p_id)
            parameter.setValue(value)


def _save_assignment_rules(model, sbml_model):
    for p_id, formula in model.assignment_rules.items():
        rule = sbml_model.createAssignmentRule()
        rule.setVariable(p_id)
        rule.setFormula(formula)
        sbml_model.getParameter(p_id).setConstant(False)


def _save_metadata(elem, sbml_elem):
    if elem.metadata:
        try:
            notes = ['<p>{}: {}</p>'.format(key, cgi.escape(value))
                     for key, value in elem.metadata.items()]
            note_string = '<html>' + ''.join(notes) + '</html>'
            note_xml = XMLNode.convertStringToXMLNode(note_string)
            note_xml.getNamespaces().add('http://www.w3.org/1999/xhtml')
            sbml_elem.setNotes(note_xml)
        except AttributeError:
            warnings.warn("Unable to save metadata for object {}:".format(sbml_elem.getId()), RuntimeWarning)


def _load_metadata(sbml_elem, elem):
    notes = sbml_elem.getNotes()

    if notes:
        _recursive_node_parser(notes, elem.metadata)


def _recursive_node_parser(node, cache):
    node_data = node.getCharacters()
    if ':' in node_data:
        key, value = node_data.split(':', 1)
        cache[key.strip()] = value.strip()

    for i in range(node.getNumChildren()):
        _recursive_node_parser(node.getChild(i), cache)<|MERGE_RESOLUTION|>--- conflicted
+++ resolved
@@ -169,13 +169,8 @@
     for species in sbml_model.getListOfSpecies():
         model.add_metabolite(_load_metabolite(species, flavor), clear_tmp=False)
 
-
-<<<<<<< HEAD
 def _load_metabolite(species):
     metabolite = Metabolite(species.getId(), species.getName(), species.getCompartment(), species.getBoundaryCondition(), species.getConstant())
-=======
-def _load_metabolite(species, flavor=None):
-    metabolite = Metabolite(species.getId(), species.getName(), species.getCompartment(), species.getBoundaryCondition())
 
     if flavor in {Flavor.BIGG or Flavor.FBC2}:
         fbc_species = species.getPlugin('fbc')
@@ -187,7 +182,6 @@
             charge = fbc_species.getCharge()
             metabolite.metadata['CHARGE'] = str(charge)
 
->>>>>>> 69424f87
     _load_metadata(species, metabolite)
     return metabolite
 
@@ -586,9 +580,7 @@
         species.setName(metabolite.name)
         species.setCompartment(metabolite.compartment)
         species.setBoundaryCondition(metabolite.boundary)
-<<<<<<< HEAD
         species.setConstant(metabolite.constant) #SGC
-=======
 
         if flavor in {Flavor.BIGG or Flavor.FBC2}:
             fbc_species = species.getPlugin('fbc')
@@ -601,7 +593,6 @@
                 except ValueError:
                     pass
 
->>>>>>> 69424f87
         _save_metadata(metabolite, species)
 
 
