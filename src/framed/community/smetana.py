--- conflicted
+++ resolved
@@ -66,17 +66,11 @@
         solver.add_constraint('SMETANA_Biomass', {community.organisms_biomass_reactions[org_id]: 1}, '>', min_growth)
         objective = {"y_{}".format(o): 1.0 for o in other}
 
-<<<<<<< HEAD
-        previous_constraints = []
-        donors_list = []
-        for i in range(n_solutions):
-            sol = solver.solve(objective, minimize=True, get_values=True)
-=======
+
         if not use_pool:
             previous_constraints = []
             donors_list = []
             failed = False
->>>>>>> 4e57e6a4
 
             for i in range(n_solutions):
                 sol = solver.solve(objective, minimize=True, get_values=list(objective.keys()))
@@ -209,27 +203,10 @@
     for org_id, exchange_rxns in list(community.organisms_exchange_reactions.items()):
         scores[org_id] = {}
 
-<<<<<<< HEAD
-    scores = {}
-    for org_id, exchange_rxns in community.organisms_exchange_reactions.iteritems():
-        # Remove metabolites present in the medium from the list of product candidates
-        exchange_rxns = {rxn_id for rxn_id, cnm in exchange_rxns.iteritems()
-                         if cnm.extracellular_metabolite not in media_metabolites}
-
-        org_biomass = community.organisms_biomass_reactions[org_id]
-        solver.add_constraint('SMETANA_Biomass', {org_biomass: 1}, '>', min_growth, update_problem=False)
-        solver.update()
-
-        org_products = set()
-        for i in range(30000):
-            if not exchange_rxns:
-                break
-=======
         remaining = [r_id for r_id, cnm in list(exchange_rxns.items()) if cnm.original_metabolite not in env_compounds]
 
         while len(remaining) > 0:
             sol = solver.solve(linear={r_id: 1 for r_id in remaining}, minimize=False, get_values=remaining)
->>>>>>> 4e57e6a4
 
             if sol.status != Status.OPTIMAL:
                 break
