--- conflicted
+++ resolved
@@ -15,7 +15,7 @@
 
         Args:
             original_reaction (str): Name of reaction in original model
-            organism_reaction (str): Name of reaction in merged community model
+            organism_reaction (str): Name of reaction in merged community model 
             original_metabolite (str): Name of metabolite in original model
             organism_metabolite (str): Name of metabolite in merged community model
             extracellular_metabolite (str): Name of "common environment" metabolite in merged community model
@@ -29,11 +29,11 @@
 
     def __repr__(self):
         return "<orig_m: {}, org_m: {}, ex_m: {}, orig_r: {}, org_r: {}, exch_r: {}>".format(self.original_metabolite,
-                                                                                             self.organism_metabolite,
-                                                                                             self.extracellular_metabolite,
-                                                                                             self.original_reaction,
-                                                                                             self.organism_reaction,
-                                                                                             self.community_exchange_reaction)
+                                                                           self.organism_metabolite,
+                                                                           self.extracellular_metabolite,
+                                                                           self.original_reaction,
+                                                                           self.organism_reaction,
+                                                                           self.community_exchange_reaction)
 
 
 class Community(object):
@@ -65,13 +65,8 @@
             raise RuntimeError("Non-interacting models are not supported when merging extracellular compartment")
 
         self.id = community_id
-<<<<<<< HEAD
-        self._organisms = AttrOrderedDict(immutable=True)
-        self._extracellular_compartment = extracellular_compartment_id
-=======
         self._organisms = AttrOrderedDict()#immutable=True)
         self._extracellular_compartment = extracellular_compartment_id # TODO: maybe merge and compartment id arguments should be merged?
->>>>>>> fd1d864e
         self._merge_extracellular_compartments = merge_extracellular_compartments
         self._create_biomass = create_biomass
         self._merged_model = None
@@ -89,7 +84,7 @@
     def copy_models(self):
         """
         If true copies for merged models  are created
-
+        
         Returns: bool
         """
         return self._copy_models
@@ -98,7 +93,7 @@
     def create_biomass_reaction(self):
         """
         Create biomass reaction with biomass metabolites as reactants
-
+        
         Returns: bool
         """
         return self._create_biomass
@@ -107,7 +102,7 @@
     def create_biomass_reaction(self, value):
         """
         Create biomass reaction with biomass metabolites as reactants
-
+        
         Args:
             value: bool
         """
@@ -122,7 +117,7 @@
     def interacting(self):
         """
         If true models will be able to exchange metabolites. Otherwise all produced metabolites will go to sink
-
+        
         Returns: bool
         """
         return self._interacting
@@ -131,7 +126,7 @@
     def interacting(self, value):
         """
         If true models will be able to exchange metabolites. Otherwise all produced metabolites will go to sink
-
+        
         Args:
             value: bool
         """
@@ -141,10 +136,10 @@
     @property
     def organisms_exchange_reactions(self):
         """
-        Returns dictionary containing list of reactions exchanging model metabolites with common environment.
+        Returns dictionary containing list of reactions exchanging model metabolites with common environment. 
         Dictionary keys are model ids. Values are dictionaries with keys containing exchange reaction ids and values
         containing various information about these reactions.
-
+        
         Returns: dict
         """
         if not self._merged_model:
@@ -164,12 +159,14 @@
 
         return self._organisms_reactions
 
+
+
     @property
     def organisms_biomass_reactions(self):
         """
         Returns dictionary containing reaction exporting biomass to common environment. Keys are model ids, and values
         are reaction ids
-
+        
         Returns: dict
         """
         if not self._merged_model:
@@ -181,7 +178,7 @@
     def merge_extracellular_compartments(self):
         """
         Do not create organism specific extracellular compartment
-
+        
         Returns: bool
         """
         return self._merge_extracellular_compartments
@@ -190,7 +187,7 @@
     def merge_extracellular_compartments(self, value):
         """
         Do not create organism specific extracellular compartment
-
+        
         Args:
             value: bool
         """
@@ -201,7 +198,7 @@
     def merged(self):
         """
         Merged models containing every organism as separate compartment
-
+        
         Returns: CBModel
         """
         if not self._merged_model:
@@ -216,6 +213,7 @@
         Returns: dict
         """
         return self._organisms
+
 
     def __str__(self):
         return '\n'.join(self._organisms.keys())
@@ -264,7 +262,7 @@
     def generate_merged_model(self):
         def _id_pattern(object_id, organism_id):
             return "{}_{}".format(object_id, organism_id)
-
+    
         def _name_pattern(object_name, organism_name):
             return "{} ({})".format(object_name, organism_name)
 
@@ -276,7 +274,7 @@
                 new_obj.compartment = compartment
 
             return new_obj
-
+        
         models_missing_extracelullar_compartment = [m.id for m in self._organisms.itervalues()
                                                     if self._extracellular_compartment not in m.compartments]
         if models_missing_extracelullar_compartment:
@@ -292,7 +290,7 @@
 
         organisms_biomass_metabolites = {}
         community_metabolite_exchange_lookup = {}
-
+        
         for org_id, model in self._organisms.items():
             self._organisms_reactions[org_id] = set()
             self._organisms_exchange_reactions[org_id] = {}
@@ -383,8 +381,7 @@
                                 self._organisms_exchange_reactions[org_id][new_rxn.id] = cnm
 
                                 if not self.interacting:
-                                    sink_rxn = CBReaction('Sink_{}'.format(new_id), is_exchange=False, is_sink=True,
-                                                          reversible=False)
+                                    sink_rxn = CBReaction('Sink_{}'.format(new_id), is_exchange=False, is_sink=True, reversible=False)
                                     sink_rxn.stoichiometry = {new_id: -1}
                                     sink_rxn.lb = 0.0
                                     merged_model.add_reaction(sink_rxn)
@@ -446,7 +443,7 @@
                         merged_model.add_metabolite(biomass_met, clear_tmp=False)
                         new_rxn.stoichiometry[m_id] = 1
                         organisms_biomass_metabolites[org_id] = m_id
-
+                        
                     merged_model.add_reaction(new_rxn)
 
                 if r_id == model.biomass_reaction:
@@ -511,7 +508,7 @@
         comm_fluxes = OrderedDict()
 
         for org_id, model in self._organisms.iteritems():
-            org_fluxes = [(r_id[:-(1 + len(org_id))], val) for r_id, val in fluxes.items() if r_id.endswith(org_id)]
+            org_fluxes = [(r_id[:-(1+len(org_id))], val) for r_id, val in fluxes.items() if r_id.endswith(org_id)]
             comm_fluxes[org_id] = OrderedDict(org_fluxes)
 
         return comm_fluxes