"""
This module implements plotting utilities for kinetic models.

Author: Daniel Machado
"""

from ..kinetic.simulation import time_course
from matplotlib.pyplot import figure, subplot2grid
from numpy import array


def plot_timecourse(model, time, steps=100, parameters=None, metabolites=None, xlabel=None, ylabel=None,
                    data=None, data_steps=None):
    """ Plot a time-course simulation using a kinetic model.

    Args:
        model (ODEModel): kinetic model
        time (float): final simulation time
        steps (int): number of simulations steps (default: 100)
        parameters (dict): override model parameters (optional)
        metabolites (list): only plot specific metabolites (optional)
        xlabel (str): specify label for x axis (optional)
        ylabel (str): specify label for y axis (optional)
        data (dict): metabolomics data (to overlay in the plot)
        data_steps (list): time_steps of metabolomics data

    Returns:
        AxesSubplot: axes handle from matplotlib

    """
    t, X = time_course(model, time, steps=steps, parameters=parameters)
    fig = figure()
    ax = fig.add_subplot(111)
    legend = list(model.metabolites.keys())
    if metabolites:
        indices = [list(model.metabolites.keys()).index(m_id) for m_id in metabolites]
        X = X[:, indices]
        legend = metabolites
    ax.plot(t, X)
    ax.legend(legend)

    if data is not None and data_steps is not None:
        if not metabolites:
            metabolites = list(model.metabolites.keys())
        values = [data[m_id] for m_id in metabolites]
        ax.set_color_cycle(None)
        ax.plot(data_steps, array(values).T, '.')

    if xlabel:
        ax.set_xlabel(xlabel)
    if ylabel:
        ax.set_ylabel(ylabel)

    return ax


def plot_flux_sampling(model, sample, reactions=None):
    """ Plot flux sampling results.

    Args:
        model (Model): your model (can be of any kind)
        sample (list): flux vector samples
        reactions (list): only plot specified reactions (default: all)

    """
    # TODO: this is generic enough to be kinetic/cobra compatible (move to core.plotting ?)

    try:
        from seaborn import kdeplot
    except:
        raise RuntimeError('to run this method please install seaborn')

    if not reactions:
        reactions = list(model.reactions.keys())

    sample = array(sample)
    n = len(reactions)
    margin = 0.3

    for i, rxn_y in enumerate(reactions):
        for j, rxn_x in enumerate(reactions):
            ax = subplot2grid((n, n), (n-1-i, j))
<<<<<<< HEAD


=======
>>>>>>> 4e57e6a4
            x_data = sample[:, list(model.reactions.keys()).index(rxn_x)]
            y_data = sample[:, list(model.reactions.keys()).index(rxn_y)]

            x_min, x_max = min(x_data), max(x_data)
            x_delta = (x_max - x_min)*margin if x_max > x_min else x_max
            x_lim = (x_min - x_delta, x_max + x_delta)

            y_min, y_max = min(y_data), max(y_data)
            y_delta = (y_max - y_min)*margin if y_max > y_min else y_max
            y_lim = (y_min - y_delta, y_max + y_delta)

            if j > i:
                ax.scatter(x_data, y_data)
            elif j < i:
                kdeplot(x_data, y_data, cmap="Blues_d", ax=ax)
            else:
                kdeplot(x_data, ax=ax)
            if j == 0:
                ax.set_ylabel(rxn_y)
            else:
                ax.set_yticks([])

            if i == 0:
                ax.set_xlabel(rxn_x)
            else:
                ax.set_xticks([])

            ax.set_xlim(x_lim)
            if i != j:
                ax.set_ylim(y_lim)<|MERGE_RESOLUTION|>--- conflicted
+++ resolved
@@ -80,11 +80,7 @@
     for i, rxn_y in enumerate(reactions):
         for j, rxn_x in enumerate(reactions):
             ax = subplot2grid((n, n), (n-1-i, j))
-<<<<<<< HEAD
 
-
-=======
->>>>>>> 4e57e6a4
             x_data = sample[:, list(model.reactions.keys()).index(rxn_x)]
             y_data = sample[:, list(model.reactions.keys()).index(rxn_y)]
 
