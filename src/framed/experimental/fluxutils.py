--- conflicted
+++ resolved
@@ -50,15 +50,9 @@
     flux_right = [(r_id, other[r_id]) for r_id in only_right]
 
     if pattern is not None:
-<<<<<<< HEAD
         difference = filter(lambda x: pattern in x[0], difference)
         flux_left = filter(lambda x: pattern in x[0], flux_left)
         flux_right = filter(lambda x: pattern in x[0], flux_right)
-=======
-        difference = [a_b for a_b in difference if pattern in a_b[0]]
-        flux_left = [a_b1 for a_b1 in flux_left if pattern in a_b1[0]]
-        flux_right = [a_b2 for a_b2 in flux_right if pattern in a_b2[0]]
->>>>>>> 4e57e6a4
 
     if sort:
         difference.sort(key=lambda x: x[1], reverse=True)
