""" This module defines base classes for metabolic modeling.

Author: Daniel Machado

"""

from collections import OrderedDict
from copy import copy, deepcopy

from .parser import ReactionParser
<<<<<<< HEAD
import warnings
=======
>>>>>>> f11cd612


class Metabolite:
    """ Base class for modeling metabolites. """

    def __init__(self, elem_id, name=None, compartment=None, boundary=False):
        """
        Arguments:
            elem_id (str): a valid unique identifier
            name (str): common metabolite name
            compartment (str): compartment containing the metabolite
            boundary (bool): boundary condition
        """
        self.id = elem_id
        self.name = name
        self.compartment = compartment
        self.boundary = boundary
        self.metadata = OrderedDict()

    def __str__(self):
        return self.name if self.name else self.id


class Reaction:
    """ Base class for modeling reactions. """

    def __init__(self, elem_id, name=None, reversible=True, stoichiometry=None, regulators=None):
        """
        Arguments:
            elem_id (str): a valid unique identifier
            name (str): common reaction name
            reversible (bool): reaction reversibility (default: True)
            stoichiometry (dict): stoichiometry
            regulators (dict): reaction regulators
        """
        self.id = elem_id
        self.name = name
        self.reversible = reversible
        self.stoichiometry = OrderedDict()
        self.regulators =  OrderedDict()
        self.metadata = OrderedDict()

        if stoichiometry:
            self.stoichiometry.update(stoichiometry)
        if regulators:
            self.regulators.update(regulators)

    def __str__(self):
        return self.to_string()

    def get_substrates(self):
        """ Get list of reaction substrates

        Returns:
            list: reaction substrates
        """

        return [m_id for m_id, coeff in self.stoichiometry.items() if coeff < 0]

    def get_products(self):
        """ Get list of reaction products

        Returns:
            list: reaction products
        """
        
        return [m_id for m_id, coeff in self.stoichiometry.items() if coeff > 0]

    def get_activators(self):
        """ Get list of reaction activators

        Returns:
            list: reaction activators
        """
        
        return [m_id for m_id, kind in self.regulators.items() if kind == '+']

    def get_inhibitors(self):
        """ Get list of reaction inhibitors

        Returns:
            list: reaction inhibitors
        """
        
        return [m_id for m_id, kind in self.regulators.items() if kind == '-']

    def to_equation_string(self, metabolite_names=None):
        """ Returns reaction equation string

        Arguments:
            metabolite_names (dict): replace metabolite id's with names (optional)

        Returns:
            str: reaction string
        """

        if metabolite_names:
            def met_repr(m_id):
                return metabolite_names[m_id]
        else:
            def met_repr(m_id):
                return m_id

        res = ""
        res += ' + '.join([met_repr(m_id) if coeff == -1.0 else str(-coeff) + ' ' + met_repr(m_id)
                           for m_id, coeff in self.stoichiometry.items() if coeff < 0])
        res += ' <-> ' if self.reversible else ' --> '
        res += ' + '.join([met_repr(m_id) if coeff == 1.0 else str(coeff) + ' ' + met_repr(m_id)
                           for m_id, coeff in self.stoichiometry.items() if coeff > 0])
        return res

    def to_string(self, metabolite_names=None):
        """ Returns reaction as a string

        Arguments:
            metabolite_names (dict): replace metabolite id's with names (optional)

        Returns:
            str: reaction string
        """
        res = self.id + ': ' + self.to_equation_string(metabolite_names=metabolite_names)
        return res


class Compartment:
    """ Base class for modeling compartments. """

    def __init__(self, elem_id, name=None, size=1.0):
        """
        Arguments:
            elem_id (str): a valid unique identifier
            name (str): compartment name (optional)
            size (float): compartment size (optional)
        """
        self.id = elem_id
        self.name = name
        self.size = size
        self.metadata = OrderedDict()

    def __str__(self):
        return self.name if self.name else self.id


class AttrOrderedDict(OrderedDict):

    def __init__(self, *args):
        super(AttrOrderedDict, self).__init__(*args)

    def __getattr__(self, name):
        if not name.startswith('_'):
            return self[name]
        super(AttrOrderedDict, self).__getattr__(name)

    def __setattr__(self, name, value):
        if not name.startswith('_'):
            self[name] = value
        else:
            super(AttrOrderedDict, self).__setattr__(name, value)

    def __dir__(self):
        return dir(OrderedDict) + self.keys()

    def __copy__(self):
        my_copy = AttrOrderedDict()
        for key, val in self.items():
            my_copy[key] = copy(val)
        return my_copy

    def __deepcopy__(self, memo):
        my_copy = AttrOrderedDict()
        for key, val in self.items():
            my_copy[key] = deepcopy(val)
        return my_copy


class Model:
    """ Base class for all metabolic models implemented as a bipartite network.
    Contains the list of metabolites, reactions, compartments, and stoichiometry.
    """

    def __init__(self, model_id):
        """
        Arguments:
            model_id (str): a valid unique identifier
        """
        self.id = model_id
        self.metabolites = AttrOrderedDict()
        self.reactions = AttrOrderedDict()
        self.compartments = AttrOrderedDict()
        self.metadata = OrderedDict()
        self._clear_temp()

    def _clear_temp(self):
        self._m_r_lookup = None
        self._reg_lookup = None
        self._s_matrix = None
        self._parser = None

    def copy(self):
        """ Create an identical copy of the model.

        Returns:
            Model: model copy

        """

        self._clear_temp()
        return deepcopy(self)

    def add_metabolite(self, metabolite):
        """ Add a single metabolite to the model.
        If a metabolite with the same id exists, it will be replaced.
        If the metabolite compartment is defined, then it must exist in the model.

        Arguments:
            metabolite (Metabolite): metabolite to add
        """
        if metabolite.compartment in self.compartments or not metabolite.compartment:
            self.metabolites[metabolite.id] = metabolite
            self._clear_temp()
        else:
            raise KeyError("Failed to add metabolite '{}' (invalid compartment)".format(metabolite.id))

    def add_reaction(self, reaction):
        """ Add a single reaction to the model.
        If a reaction with the same id exists, it will be replaced.

        Arguments:
            reaction (Reaction): reaction to add
        """
        self.reactions[reaction.id] = reaction
        self._clear_temp()

    def add_compartment(self, compartment):
        """ Add a single compartment to the model.
        If a compartment with the same id exists, it will be replaced.

        Arguments:
            compartment (Compartment): compartment to add
        """
        self.compartments[compartment.id] = compartment

    def remove_metabolites(self, id_list, safe_delete=True):
        """ Remove a list of metabolites from the model.

        Arguments:
            id_list (list): metabolite ids
            safe_delete (bool): also remove from reactions (default: True)
        """

        if safe_delete:
            m_r_lookup = self.metabolite_reaction_lookup()

        for m_id in id_list:
            if m_id in self.metabolites:
                del self.metabolites[m_id]
            else:
                warnings.warn("No such metabolite '{}'".format(m_id),  RuntimeWarning)

            if safe_delete:
                for r_id in m_r_lookup[m_id]:
                    del self.reactions[r_id].stoichiometry[m_id]

        self._clear_temp()

    def remove_metabolite(self, m_id):
        """ Remove a single metabolite from the model.

        Arguments:
            m_id (str): metabolite id
        """
        self.remove_metabolites([m_id])

    def remove_reactions(self, id_list):
        """ Remove a list of reactions from the model.

        Arguments:
            id_list (list of str): reaction ids
        """
        for r_id in id_list:
            if r_id in self.reactions:
                del self.reactions[r_id]
            else:
                warnings.warn("No such reaction '{}'".format(r_id), RuntimeWarning)
        self._clear_temp()

    def remove_reaction(self, r_id):
        """ Remove a single reaction from the model.

        Arguments:
            r_id (str): reaction id
        """
        self.remove_reactions([r_id])

    def remove_compartment(self, c_id, delete_metabolites=True, delete_reactions=False):
        """ Remove a compartment from the model.

        Arguments:
            c_id (str): compartment id
            delete_metabolites (bool): delete metabolites inside this compartment (default: True)
            delete_reactions (bool): delete reactions that occur (totally or partially) in this compartment (default: False)
        """
        self.remove_compartments([c_id], delete_metabolites, delete_reactions)

    def remove_compartments(self, c_ids, delete_metabolites=True, delete_reactions=False):
        """ Remove a compartment from the model.

        Arguments:
            c_ids (list): compartment ids
            delete_metabolites (bool): delete metabolites inside this compartment (default: True)
            delete_reactions (bool): delete reactions that occur (totally or partially) in this compartment (default: False)
        """

        for c_id in c_ids:
            if c_id in self.compartments:
                del self.compartments[c_id]
            else:
                warnings.warn("No such compartment '{}'".format(c_id), RuntimeWarning)

        if delete_reactions:
            target_rxns = [r_id for r_id in self.reactions
                                if len(self.get_reaction_compartments(r_id) & c_ids) > 0]
            self.remove_reactions(target_rxns)

        if delete_metabolites:
            target_mets = [m_id for m_id, met in self.metabolites.items() if met.compartment in c_ids]
            self.remove_metabolites(target_mets)

    def get_metabolite_producers(self, m_id, reversible=False):
        """ Return the list of reactions producing a given metabolite

        Arguments:
            m_id (str): metabolite id
            reversible (bool): also include reversible consumers

        Returns:
            list: producing reactions
        """
        table = self.metabolite_reaction_lookup()

        producers = []
        for r_id, coeff in table[m_id].items():
            if coeff > 0 or reversible and self.reactions[r_id].reversible:
                producers.append(r_id)

        return producers

    def get_metabolite_consumers(self, m_id, reversible=False):
        """ Return the list of reactions consuming a given metabolite

        Arguments:
            m_id (str): metabolite id
            reversible (bool): also include reversible producers

        Returns:
            list: consuming reactions
        """
        table = self.metabolite_reaction_lookup()

        consumers = []
        for r_id, coeff in table[m_id].items():
            if coeff < 0 or reversible and self.reactions[r_id].reversible:
                consumers.append(r_id)

        return consumers

    def get_activation_targets(self, m_id):
        table = self.regulatory_lookup()
        return [r_id for r_id, kind in table[m_id].items() if kind == '+']

    def get_inhibition_targets(self, m_id):
        table = self.regulatory_lookup()
        return [r_id for r_id, kind in table[m_id].items() if kind == '-']

    def get_reaction_compartments(self, r_id):
        reaction = self.reactions[r_id]
        compounds = reaction.get_substrates() + reaction.get_products()
        compartments = [self.metabolites[m_id].compartment for m_id in compounds]
        return set(compartments)

    def metabolite_reaction_lookup(self):
        """ Return the network topology as a nested map from metabolite to reaction to coefficient

        Returns:
            dict: lookup table
        """

        if not self._m_r_lookup:
            self._m_r_lookup = OrderedDict([(m_id, OrderedDict()) for m_id in self.metabolites])

            for r_id, reaction in self.reactions.items():
                for m_id, coeff in reaction.stoichiometry.items():
                    self._m_r_lookup[m_id][r_id] = coeff

        return self._m_r_lookup

    def regulatory_lookup(self):
        if not self._reg_lookup:
            self._reg_lookup = OrderedDict([(m_id, OrderedDict()) for m_id in self.metabolites])

            for r_id, reaction in self.reactions.items():
                for m_id, kind in reaction.regulators.items():
                    self._reg_lookup[m_id][r_id] = kind

        return self._reg_lookup

    def stoichiometric_matrix(self):
        """ Return a stoichiometric matrix (as a list of lists)

        Returns:
            list: stoichiometric matrix
        """

        if not self._s_matrix:
            self._s_matrix = [[reaction.stoichiometry[m_id] if m_id in reaction.stoichiometry else 0
                               for reaction in self.reactions.values()]
                              for m_id in self.metabolites]

        return self._s_matrix

    def print_reaction(self, r_id, use_metabolite_names=False):
        """ Print a reaction to a text based representation.

        Arguments:
            r_id (str): reaction id
            use_metabolite_names (bool): print metabolite names instead of ids (default: False)

        Returns:
            str: reaction string
        """

        if use_metabolite_names:
            metabolite_names = {m_id: met.name for m_id, met in self.metabolites.items()}
            return self.reactions[r_id].to_string(metabolite_names)
        else:
            return self.reactions[r_id].to_string()

<<<<<<< HEAD

=======
>>>>>>> f11cd612
    def to_string(self, use_metabolite_names=False):
        """ Print the model to a text based representation.

        Arguments:
            use_metabolite_names (bool): print metabolite names instead of ids (default: False)

        Returns:
            str: model as a string
        """

        return '\n'.join([self.print_reaction(r_id, use_metabolite_names)
                          for r_id in self.reactions])

    def __str__(self):
        return self.to_string()

    def add_reaction_from_str(self, reaction_str, default_compartment=None):
        """ Parse a reaction from a string and add it to the model.

        Arguments:
            reaction_str (str): string representation a the reaction
            default_compartment (str): default compartment id (optional)

        Notes:
            If the metabolites specified in the reaction are not yet in the model, they will be automatically added.
            You can specify the compartment for new metabolites using the optional argument. However, if you want to
            use multiple compartments you will have to change them manually afterwards.
        """

        if not self._parser:
            self._parser = ReactionParser()

        r_id, reversible, stoichiometry = self._parser.parse_reaction(reaction_str)

        for m_id in stoichiometry:
            if m_id not in self.metabolites:
                self.add_metabolite(Metabolite(m_id, m_id, compartment=default_compartment))

        reaction = Reaction(r_id, r_id, reversible, stoichiometry)
        self.add_reaction(reaction)

        return r_id

    def get_boundary_metabolites(self):
        """ Get list of boundary metabolites in this model

        Returns:
            list: boundary metabolites

        """
        return [m_id for m_id, met in self.metabolites.items() if met.boundary]<|MERGE_RESOLUTION|>--- conflicted
+++ resolved
@@ -8,10 +8,7 @@
 from copy import copy, deepcopy
 
 from .parser import ReactionParser
-<<<<<<< HEAD
 import warnings
-=======
->>>>>>> f11cd612
 
 
 class Metabolite:
@@ -449,10 +446,6 @@
         else:
             return self.reactions[r_id].to_string()
 
-<<<<<<< HEAD
-
-=======
->>>>>>> f11cd612
     def to_string(self, use_metabolite_names=False):
         """ Print the model to a text based representation.
 
