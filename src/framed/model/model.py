--- conflicted
+++ resolved
@@ -132,14 +132,13 @@
                            for m_id, coeff in self.stoichiometry.items() if coeff > 0])
         return res
 
-<<<<<<< HEAD
     def __getstate__(self):
         state = self.__dict__.copy()
         return state
 
     def __setstate__(self, state):
         self.__dict__.update(state)
-=======
+
     def to_string(self, metabolite_names=None):
         """ Returns reaction as a string
 
@@ -152,7 +151,6 @@
         res = self.id + ': ' + self.to_equation_string(metabolite_names=metabolite_names)
         return res
 
->>>>>>> 69424f87
 
 class Compartment:
     """ Base class for modeling compartments. """
@@ -212,7 +210,6 @@
             my_copy[key] = deepcopy(val)
         return my_copy
 
-<<<<<<< HEAD
     def __getstate__(self):
         state = self.__dict__.copy()
         return state
@@ -220,12 +217,10 @@
     def __setstate__(self, state):
         self.__dict__.update(state)
 
-=======
     def __setitem__(self, key, value, force=False):
         if self._immutable and not force:
             raise KeyError("This dictionary is immutable")
         super(AttrOrderedDict, self).__setitem__(key, value)
->>>>>>> 69424f87
 
     def __delitem__(self, key, force=False):
         if self._immutable and not force:
@@ -615,16 +610,13 @@
         """
         return [m_id for m_id, met in self.metabolites.items() if met.boundary]
 
-<<<<<<< HEAD
-
-
     def __getstate__(self):
         state = self.__dict__.copy()
         return state
 
     def __setstate__(self, state):
         self.__dict__.update(state)
-=======
+
     def get_metabolites_by_compartment(self, c_id):
         """ Get list of metabolites in a given compartment.
 
@@ -639,5 +631,4 @@
 
         assert c_id in self.compartments.keys(), 'No such compartment: ' + c_id
 
-        return [m_id for m_id, met in self.metabolites.items() if met.compartment == c_id]
->>>>>>> 69424f87
+        return [m_id for m_id, met in self.metabolites.items() if met.compartment == c_id]