<<<<<<< HEAD
from collections import OrderedDict, MutableMapping
from copy import copy, deepcopy

=======
>>>>>>> f11cd612
from .model import Model, Metabolite, Reaction, AttrOrderedDict
from collections import OrderedDict
from .parser import ReactionParser

from collections import OrderedDict, MutableMapping
from copy import deepcopy
import os, re, errno

import warnings


class Gene:
    """ Base class for modeling genes. """

    def __init__(self, elem_id, name=None):
        """
        Arguments:
            elem_id (str): a valid unique identifier
            name (str): common gene name
        """
        self.id = elem_id
        self.name = name if name is not None else elem_id
        self.metadata = OrderedDict()

    def __str__(self):
        return self.name


class Protein:
    """ Base class for modeling proteins. 
        
        One protein is composed of a list of genes encoding one or more subunits.
    """

    def __init__(self):
        self.genes = []
        self.metadata = OrderedDict()

    def __str__(self):
        return self.to_string()

    def to_string(self, sort=False):

        if len(self.genes) > 1:
            if sort:
                return '(' + ' and '.join(sorted(self.genes)) + ')'
            else:
                return '(' + ' and '.join(self.genes) + ')'
        else:
            return str(self.genes[0])


class GPRAssociation:
    """ Base class for modeling Gene-Protein-Reaction associations. 

        Each GPR association is composed by a list of proteins that can catalyze a reaction.
        Each protein is encoded by one or several genes.
    """

    def __init__(self):
        self.proteins = []
        self.metadata = OrderedDict()

    def __str__(self):
        return self.to_string()

    def to_string(self, sort=False):
        proteins_str = [protein.to_string(sort) for protein in self.proteins]

        if sort:
            proteins_str.sort()

        gpr_str = ' or '.join(proteins_str)

        if len(self.proteins) > 1:
            return '(' + gpr_str + ')'
        else:
            return gpr_str

    def get_genes(self):
        """ Return the set of all genes associated with the respective reaction. """

        genes = set()
        for protein in self.proteins:
            genes |= set(protein.genes)
        return genes


class CBReaction(Reaction):

    def __init__(self, elem_id, name=None, reversible=True, stoichiometry=None, regulators=None,
                 lb=None, ub=None, objective=0, gpr_association=None):
        Reaction.__init__(self, elem_id, name, reversible, stoichiometry, regulators)

        if lb is None and not reversible:
            lb = 0

        self.lb = lb
        self.ub = ub
        self.objective = objective
        self.gpr = gpr_association
        self._bool_function = None

    def set_lower_bound(self, value):
        self.lb = value

    def set_upper_bound(self, value):
        self.ub = value

    def set_flux_bounds(self, lb, ub):
        self.lb, self.ub = lb, ub

    def set_gpr_association(self, gpr_association):
        self.gpr = gpr_association

    def set_objective(self, value):
        self.objective = value

    def get_associated_genes(self):
        if self.gpr:
            return self.gpr.get_genes()
        else:
            return []

    def evaluate_gpr(self, active_genes):
        """ Boolean evaluation of the GPR association for a given set of active genes.

        Arguments:
            active_genes (list): list of active genes

        Returns:
            bool: is the reaction active
        """

        if self._bool_function is None:
            self._gpr_to_function()

        return self._bool_function(active_genes)

    def _gpr_to_function(self):
        rule = str(self.gpr) if self.gpr else None
        if not rule:
            rule = 'True'
        else:
            rule = ' ' + rule.replace('(', '( ').replace(')', ' )') + ' '
            for gene in self.get_associated_genes():
                rule = rule.replace(' ' + gene + ' ', ' x[\'' + gene + '\'] ')
        self._bool_function = eval('lambda x: ' + rule)

    def to_string(self, metabolite_names=None):
        """ Print a reaction to a text based representation.

        Arguments:
            metabolite_names (dict): replace metabolite id's with names (optional)

        Returns:
            str: reaction string
        """

        res = Reaction.to_string(self, metabolite_names)

        if self.lb is not None and (self.reversible or self.lb != 0.0) or self.ub is not None:
            res += ' [{}, {}]'.format(self.lb if self.lb is not None else '',
                                      self.ub if self.ub is not None else '')
        if self.objective:
            res += ' @{}'.format(self.objective)

        return res


class CBModel(Model):

    def __init__(self, model_id):
        """
        Arguments:
            model_id (string): a valid unique identifier
        """
        Model.__init__(self, model_id)
        self.genes = AttrOrderedDict()
        self.__biomass_reaction = None
        self.__biomass_reaction_detected = False

    def _clear_temp(self):
        Model._clear_temp(self)
        self._g_r_lookup = None

    @property
    def biomass_reaction(self):
        if not self.__biomass_reaction_detected:
            self.detect_biomass_reaction()

        return self.__biomass_reaction

    @biomass_reaction.setter
    def biomass_reaction(self, reaction_name):
        self.__biomass_reaction_detected = True
        self.__biomass_reaction = reaction_name

    def get_flux_bounds(self, r_id):
        """ Get flux bounds for reaction

        Arguments:
            r_id (str): reaction id

        Returns:
            float: lower bound
            float: upper bound
        """

        reaction = self.reactions[r_id]
        return reaction.lb, reaction.ub

    def set_flux_bounds(self, r_id, lb, ub):
        """ Define flux bounds for one reaction

        Arguments:
            r_id (str): reaction id
            lb (float): lower bound (use None to represent negative infinity)
            ub (float): upper bound (use None to represent positive infinity)
        """
        if r_id in self.reactions:
            self.reactions[r_id].set_flux_bounds(lb, ub)
        else:
            raise KeyError("Reaction '{}' not found".format(r_id))

    def set_lower_bound(self, r_id, lb):
        """ Define lower bound for one reaction

        Arguments:
            r_id (str): reaction id
            lb (float): lower bound (use None to represent negative infinity)
        """
        if r_id in self.reactions:
            self.reactions[r_id].lb = lb
        else:
            raise KeyError("Reaction '{}' not found".format(r_id))

    def set_upper_bound(self, r_id, ub):
        """ Define upper bound for one reaction

        Arguments:
            r_id (str): reaction id
            ub (float): upper bound (use None to represent positive infinity)
        """
        if r_id in self.reactions:
            self.reactions[r_id].ub = ub
        else:
            raise KeyError("Reaction '{}' not found".format(r_id))

    def set_objective(self, coefficients):
        """ Define objective coefficients for a list of reactions

        Arguments:
            coefficients (dict): dictionary of reactions and coefficients

        """
        for r_id, coeff, in coefficients.items():
            self.set_reaction_objective(r_id, coeff)

    def set_reaction_objective(self, r_id, coeff=0):
        """ Define objective coefficient for a single reaction

        Arguments:
            r_id (str): reaction id
            coeff (float): reaction objective (default: 0)
        """
        if r_id in self.reactions:
            self.reactions[r_id].objective = coeff
        else:
            raise KeyError("Reaction '{}' not found".format(r_id))

    def add_reaction(self, reaction):
        """ Add a single reaction to the model.
        If a reaction with the same id exists, it will be replaced.

        Arguments:
            reaction (CBReaction): reaction
        """

        if not isinstance(reaction, CBReaction):
            cbreaction = CBReaction(
                reaction.id,
                reaction.name,
                reaction.reversible,
                reaction.stoichiometry,
                reaction.regulators)

            cbreaction.metadata = reaction.metadata
            Model.add_reaction(self, cbreaction)
        else:
            Model.add_reaction(self, reaction)

    def detect_biomass_reaction(self):
        """ Detects biomass reaction in the model (searches by objective coefficient)

        Returns:
            str: first reaction that matches (or else None)
        """

        if not self.__biomass_reaction:
            matches = [r_id for r_id, rxn in self.reactions.items() if rxn.objective]

            if matches:
<<<<<<< HEAD
                self.__biomass_reaction = matches[0]
                if len(matches) > 1:
                    w ='Multiple biomass reactions detected (first selected): {}'.format(" ".join(matches))
                    warnings.warn(w, UserWarning)

                import re
                if not re.search("biomas|growth", self.__biomass_reaction, re.IGNORECASE):
                    w = "Suspicious biomass reaction '{}' name".format(self.__biomass_reaction)
                    warnings.warn(w, UserWarning)
=======
                self.biomass_reaction = matches[0]
                if len(matches) > 1:
                    print 'Multiple biomass reactions detected (first selected):', " ".join(matches)
>>>>>>> f11cd612
            else:
                w = 'No biomass reaction detected'
                warnings.warn(w, UserWarning)

        self.__biomass_reaction_detected = True
        return self.__biomass_reaction

    def add_gene(self, gene):
        """ Add a gene metabolite to the model.
        If a gene with the same id exists, it will be replaced.

        Arguments:
            gene (Gene): gene
        """
        self.genes[gene.id] = gene

    def remove_gene(self, gene_id):
        """ Remove a gene from the model.

        Arguments:
            str : Gene id
        """
        self.remove_genes([gene_id])

    def remove_genes(self, gene_list):
        """ Remove a set of genes from the model.

        Arguments:
            list : Gene ids
        """

        #TODO: remove genes from GPR associations as well

        for gene_id in gene_list:
            if gene_id in self.genes:
                del self.genes[gene_id]
            else:
                warnings.warn("No such gene '{}'".format(gene_id), RuntimeWarning)

    def set_gpr_association(self, r_id, gpr):
        """ Set GPR association for a given reaction:

        Arguments:
            r_id (str): reaction id
            gpr (GPRAssociation): GPR association
        """

        if r_id in self.reactions:
            self.reactions[r_id].gpr = gpr
        else:
            warnings.warn("No such reaction '{}'".format(r_id), RuntimeWarning)

    def evaluate_gprs(self, active_genes):
        """ Boolean evaluation of the GPR associations for a given set of active genes.

        Arguments:
            active_genes (list): list of active genes

        Returns:
            list: list of active reactions
        """
        genes_state = {gene: gene in active_genes for gene in self.genes}
        return [r_id for r_id, rxn in self.reactions.items() if rxn.evaluate_gpr(genes_state)]

    def add_ratio_constraint(self, r_id_num, r_id_den, ratio):
        """ Add a flux ratio constraint to the model.

        Arguments:
            r_id_num (str): id of the numerator
            r_id_den (str): id of the denominator
            ratio (float): ratio value

        Returns:
            str : identifier of the pseudo-metabolite
        """

        if r_id_num in self.reactions and r_id_den in self.reactions:
            m_id = 'ratio_{}_{}'.format(r_id_num, r_id_den)
            self.add_metabolite(Metabolite(m_id))
            self.reactions[r_id_num].stoichiometry[m_id] = 1
            self.reactions[r_id_den].stoichiometry[m_id] = -ratio
            return m_id
        else:
            raise KeyError('Invalid reactions in ratio {}/{}'.format(r_id_num, r_id_den))

    def remove_ratio_constraint(self, r_id_num, r_id_den):
        """ Remove a flux ratio constraint from the model.

        Arguments:
            r_id_num (str): id of the numerator
            r_id_den (str): id of the denominator

        """

        if r_id_num in self.reactions and r_id_den in self.reactions:
            m_id = 'ratio_{}_{}'.format(r_id_num, r_id_den)
            if m_id in self.metabolites:
                self.remove_metabolite(m_id)
            else:
                warnings.warn('No ratio constraint for {}/{}'.format(r_id_num, r_id_den), RuntimeWarning)
        else:
            raise KeyError('Invalid reactions in ratio {}/{}'.format(r_id_num, r_id_den))

    def add_reaction_from_str(self, reaction_str, default_compartment=None):
        """ Parse a reaction from a string and add it to the model.

        Arguments:
            reaction_str (str): string representation a the reaction
            default_compartment (str): default compartment id (optional)

        Notes:
            If the metabolites specified in the reaction are not yet in the model, they will be automatically added.
            You can specify the compartment for new metabolites using the optional argument. However, if you want to
            use multiple compartments you will have to change them manually afterwards.
        """

        if not self._parser:
            self._parser = ReactionParser()

        r_id, reversible, stoichiometry, lb, ub, obj_coeff = \
            self._parser.parse_reaction(reaction_str, kind='cb')

        for m_id in stoichiometry:
            if m_id not in self.metabolites:
                self.add_metabolite(Metabolite(m_id, m_id, compartment=default_compartment))

        reaction = CBReaction(r_id, r_id, reversible, stoichiometry, None, lb, ub, obj_coeff)
        self.add_reaction(reaction)

        return r_id

    def get_objective(self):
        return {r_id: rxn.objective for r_id, rxn in self.reactions.items() if rxn.objective}

    def gene_to_reaction_lookup(self):
        """ Build a dictionary from genes to associated reactions.

        Returns:
            dict: gene to reaction mapping

        """
        if not self._g_r_lookup:
            self._g_r_lookup = OrderedDict([(g_id, []) for g_id in self.genes])

            for r_id, rxn in self.reactions.items():
                genes = rxn.get_associated_genes()
                for g_id in genes:
                    self._g_r_lookup[g_id].append(r_id)

        return self._g_r_lookup

    def get_reactions_by_gene(self, g_id):
        """ Get a list of reactions associated with a given gene.

        Args:
            g_id (str): gene id

        Returns:
            list: reactions catalyzed by any proteins (or subunits) encoded by this gene
        """
        g_r_lookup = self.gene_to_reaction_lookup()
        return g_r_lookup[g_id]

<<<<<<< HEAD
    def set_medium(self, medium):
        """
        Set medium for model
        Args:
            medium (Medium): Medium for this model
            or raise an exception (false)
        """

        if type(medium).__name__ != "Medium":  # This is a hack for jupyter autoreloading
            raise TypeError("Medium is not instance of <framed.model.model.Medium>")

        medium_copy = medium.copy()
        medium_copy.apply_model(self)

        for r_id, bounds in medium_copy.iteritems():
            reaction = self.reactions[r_id]
            reaction.lb = bounds[0]
            reaction.ub = bounds[1]


    def get_medium(self, exchange_reaction_pattern="^R_EX_"):
        """
        Returns effective medium

        Args:
            exchange_reaction_pattern: Regular expression patter to search for exchange reactions

        Returns:
            Medium
        """
        return Medium.effective(self, exchange_reaction_pattern=exchange_reaction_pattern)

class Medium(MutableMapping):
    """
    This class represents list of provided uptakes for the model. It inherits dictionary
    and all the operations available in dict class
    """
    def __init__(self, *args, **kwargs):
        self.store = dict()
        self.update(dict(*args, **kwargs))

    @staticmethod
    def from_csv(path, reaction_col='reaction', lower_bound_col="lower_bound", upper_bound_col="upper_bound", sep="\t"):
        """
        Load medium from tab separated file

        Args:
            path: Path to medium file
            reaction_col: Column name with reaction names
            lower_bound_col: Column name with upper bounds
            upper_bound_col: Column name with upper bounds
            sep: Separator for columns

        Returns: Medium

        """
        if not os.path.exists(path):
            raise IOError(errno.ENOENT, "Media file '{}' not found".format(path), path)

        medium = Medium()
        with open(path, "r") as f:
            header = next(f)
            header = header.strip()
            header = header.split("#", 1)[0]
            header = [h.strip() for h in header.split(sep)]

            for col in [reaction_col, lower_bound_col, upper_bound_col]:
                if col not in header:
                    raise IOError(errno.EIO, "Media file '{}' has no column '{}'".format(path, col), path)

            for row in f:
                if row.startswith("#"):
                    continue

                row = row.strip()
                if not row:
                    continue

                row = row.split("#", 1)[0]
                row = [c.strip() for c in row.split(sep)]
                row = dict(zip(header, row))

                medium[row[reaction_col]] = (float(row[lower_bound_col]), float(row[upper_bound_col]))

        return medium


    @staticmethod
    def complete(model, exchange_reaction_pattern="^R_EX_"):
        """
        Initialize complete medium for a particular model

        Arguments:
            model (CBModel): model from which the uptake reactions are guessed
            exchange_reaction_pattern (str): regex patter for guessing exchange reactions

        Returns:
            Medium: Complete medium for provided model

        """
        re_pattern = re.compile(exchange_reaction_pattern)
        medium = Medium()
        for r in model.reactions.itervalues():
            if not re_pattern.search(r.id):
                continue

            medium[r.id] = True

        return medium

    @staticmethod
    def effective(model, exchange_reaction_pattern="^R_EX_"):
        """
        Initialize effective medium from a provided model

        Arguments:
            model (CBModel): model from which the uptake reactions are guessed
            exchange_reaction_pattern (str): regex patter for guessing exchange reactions

        Returns:
            Medium: Medium from provided model

        """
        re_pattern = re.compile(exchange_reaction_pattern)
        medium = Medium()
        for r in model.reactions.itervalues():
            if not re_pattern.search(r.id):
                continue

            medium[r.id] = r.lb, r.ub

        return medium

    @staticmethod
    def from_compounds(compounds, exchange_reaction_format="R_EX_{}_e"):
        """
        Initialize medium from list of compounds and a pattern for exchange reaction

        Arguments:
            compounds (list): List of compounds present in the medium
            exchange_reaction_format (str): python format string. Use first placeholder to insert compound id

        Returns:
            Medium: Complete medium for provided model

        """
        if not iter(compounds):
            raise TypeError("Compounds are not iterable")

        medium = Medium()
        for met in compounds:
            r_id = exchange_reaction_format.format(met)
            medium[r_id] = True

        return medium

    def __effective_bounds(self, reaction, bounds):
        """
        Finds effective bounds from reaction reversibility and provided bounds tuple

        Arguments:
            model (CBModel): model from which the uptake reactions are guessed
            reaction (Reaction): Reaction for which effective bounds are to be found
            bounds (tuple): tuple with lower and upper bounds for reaction

        Returns:
            tuple: Tuple with effective bounds for reaction

        """
        if reaction.reversible:
            return bounds
        else:
            return 0.0 if bounds[0] < 0 else bounds[0], bounds[1]

    def apply_model(self, model, exchange_reaction_pattern="^R_EX_"):
        """
        This function removes all reactions not found in the model or raises an exception

        Args:
            model (CBModel): model which is used to filter the reactions
            reaction is not found in the model raises an exception
        """
        r_ids = (r_id for r_id in model.reactions if re.match(exchange_reaction_pattern, r_id))
        for r_id in r_ids:
            if r_id not in self:
                self[r_id] = self.__effective_bounds(model.reactions[r_id], (0.0, 1000.0))
            else:
                self[r_id] = self.__effective_bounds(model.reactions[r_id], self[r_id])

        r_ids = self.keys()
        for r_id in r_ids:
            if r_id not in model.reactions:
                del self[r_id]

    def copy(self):
        """ Create an identical copy of the medium.

        Returns:
            Medium: medium copy

        """

        return deepcopy(self)

    def __getitem__(self, key):
        return self.store[self.__keytransform__(key)]

    def __setitem__(self, key, value):
        if isinstance(value, tuple) and len(value) == 2:
            value = list(value)
            if value[0]: value[0] = float(value[0])
            if value[1]: value[1] = float(value[1])
            self.store[self.__keytransform__(key)] = tuple(value)
        elif isinstance(value, bool):
            self.store[self.__keytransform__(key)] = (-1000.0 if value else 0.0, 1000.0)
        else:
            raise RuntimeError("Media value '{}' is of unknown type <{}> (only <tuple> and <bool>)".format(key, type(value)))

    def __delitem__(self, key):
        del self.store[self.__keytransform__(key)]

    def __iter__(self):
        return iter(self.store)

    def __len__(self):
        return len(self.store)

    def __keytransform__(self, key):
        return key
=======
    def print_objective(self):
        coeffs = ['{:+g} {}'.format(rxn.objective, r_id) for r_id, rxn in self.reactions.items() if rxn.objective]
        return ' '.join(coeffs)

>>>>>>> f11cd612
<|MERGE_RESOLUTION|>--- conflicted
+++ resolved
@@ -1,17 +1,9 @@
-<<<<<<< HEAD
-from collections import OrderedDict, MutableMapping
-from copy import copy, deepcopy
-
-=======
->>>>>>> f11cd612
+
 from .model import Model, Metabolite, Reaction, AttrOrderedDict
 from collections import OrderedDict
 from .parser import ReactionParser
 
-from collections import OrderedDict, MutableMapping
-from copy import deepcopy
-import os, re, errno
-
+import re
 import warnings
 
 
@@ -307,21 +299,14 @@
             matches = [r_id for r_id, rxn in self.reactions.items() if rxn.objective]
 
             if matches:
-<<<<<<< HEAD
                 self.__biomass_reaction = matches[0]
                 if len(matches) > 1:
                     w ='Multiple biomass reactions detected (first selected): {}'.format(" ".join(matches))
                     warnings.warn(w, UserWarning)
 
-                import re
                 if not re.search("biomas|growth", self.__biomass_reaction, re.IGNORECASE):
                     w = "Suspicious biomass reaction '{}' name".format(self.__biomass_reaction)
                     warnings.warn(w, UserWarning)
-=======
-                self.biomass_reaction = matches[0]
-                if len(matches) > 1:
-                    print 'Multiple biomass reactions detected (first selected):', " ".join(matches)
->>>>>>> f11cd612
             else:
                 w = 'No biomass reaction detected'
                 warnings.warn(w, UserWarning)
@@ -485,239 +470,6 @@
         g_r_lookup = self.gene_to_reaction_lookup()
         return g_r_lookup[g_id]
 
-<<<<<<< HEAD
-    def set_medium(self, medium):
-        """
-        Set medium for model
-        Args:
-            medium (Medium): Medium for this model
-            or raise an exception (false)
-        """
-
-        if type(medium).__name__ != "Medium":  # This is a hack for jupyter autoreloading
-            raise TypeError("Medium is not instance of <framed.model.model.Medium>")
-
-        medium_copy = medium.copy()
-        medium_copy.apply_model(self)
-
-        for r_id, bounds in medium_copy.iteritems():
-            reaction = self.reactions[r_id]
-            reaction.lb = bounds[0]
-            reaction.ub = bounds[1]
-
-
-    def get_medium(self, exchange_reaction_pattern="^R_EX_"):
-        """
-        Returns effective medium
-
-        Args:
-            exchange_reaction_pattern: Regular expression patter to search for exchange reactions
-
-        Returns:
-            Medium
-        """
-        return Medium.effective(self, exchange_reaction_pattern=exchange_reaction_pattern)
-
-class Medium(MutableMapping):
-    """
-    This class represents list of provided uptakes for the model. It inherits dictionary
-    and all the operations available in dict class
-    """
-    def __init__(self, *args, **kwargs):
-        self.store = dict()
-        self.update(dict(*args, **kwargs))
-
-    @staticmethod
-    def from_csv(path, reaction_col='reaction', lower_bound_col="lower_bound", upper_bound_col="upper_bound", sep="\t"):
-        """
-        Load medium from tab separated file
-
-        Args:
-            path: Path to medium file
-            reaction_col: Column name with reaction names
-            lower_bound_col: Column name with upper bounds
-            upper_bound_col: Column name with upper bounds
-            sep: Separator for columns
-
-        Returns: Medium
-
-        """
-        if not os.path.exists(path):
-            raise IOError(errno.ENOENT, "Media file '{}' not found".format(path), path)
-
-        medium = Medium()
-        with open(path, "r") as f:
-            header = next(f)
-            header = header.strip()
-            header = header.split("#", 1)[0]
-            header = [h.strip() for h in header.split(sep)]
-
-            for col in [reaction_col, lower_bound_col, upper_bound_col]:
-                if col not in header:
-                    raise IOError(errno.EIO, "Media file '{}' has no column '{}'".format(path, col), path)
-
-            for row in f:
-                if row.startswith("#"):
-                    continue
-
-                row = row.strip()
-                if not row:
-                    continue
-
-                row = row.split("#", 1)[0]
-                row = [c.strip() for c in row.split(sep)]
-                row = dict(zip(header, row))
-
-                medium[row[reaction_col]] = (float(row[lower_bound_col]), float(row[upper_bound_col]))
-
-        return medium
-
-
-    @staticmethod
-    def complete(model, exchange_reaction_pattern="^R_EX_"):
-        """
-        Initialize complete medium for a particular model
-
-        Arguments:
-            model (CBModel): model from which the uptake reactions are guessed
-            exchange_reaction_pattern (str): regex patter for guessing exchange reactions
-
-        Returns:
-            Medium: Complete medium for provided model
-
-        """
-        re_pattern = re.compile(exchange_reaction_pattern)
-        medium = Medium()
-        for r in model.reactions.itervalues():
-            if not re_pattern.search(r.id):
-                continue
-
-            medium[r.id] = True
-
-        return medium
-
-    @staticmethod
-    def effective(model, exchange_reaction_pattern="^R_EX_"):
-        """
-        Initialize effective medium from a provided model
-
-        Arguments:
-            model (CBModel): model from which the uptake reactions are guessed
-            exchange_reaction_pattern (str): regex patter for guessing exchange reactions
-
-        Returns:
-            Medium: Medium from provided model
-
-        """
-        re_pattern = re.compile(exchange_reaction_pattern)
-        medium = Medium()
-        for r in model.reactions.itervalues():
-            if not re_pattern.search(r.id):
-                continue
-
-            medium[r.id] = r.lb, r.ub
-
-        return medium
-
-    @staticmethod
-    def from_compounds(compounds, exchange_reaction_format="R_EX_{}_e"):
-        """
-        Initialize medium from list of compounds and a pattern for exchange reaction
-
-        Arguments:
-            compounds (list): List of compounds present in the medium
-            exchange_reaction_format (str): python format string. Use first placeholder to insert compound id
-
-        Returns:
-            Medium: Complete medium for provided model
-
-        """
-        if not iter(compounds):
-            raise TypeError("Compounds are not iterable")
-
-        medium = Medium()
-        for met in compounds:
-            r_id = exchange_reaction_format.format(met)
-            medium[r_id] = True
-
-        return medium
-
-    def __effective_bounds(self, reaction, bounds):
-        """
-        Finds effective bounds from reaction reversibility and provided bounds tuple
-
-        Arguments:
-            model (CBModel): model from which the uptake reactions are guessed
-            reaction (Reaction): Reaction for which effective bounds are to be found
-            bounds (tuple): tuple with lower and upper bounds for reaction
-
-        Returns:
-            tuple: Tuple with effective bounds for reaction
-
-        """
-        if reaction.reversible:
-            return bounds
-        else:
-            return 0.0 if bounds[0] < 0 else bounds[0], bounds[1]
-
-    def apply_model(self, model, exchange_reaction_pattern="^R_EX_"):
-        """
-        This function removes all reactions not found in the model or raises an exception
-
-        Args:
-            model (CBModel): model which is used to filter the reactions
-            reaction is not found in the model raises an exception
-        """
-        r_ids = (r_id for r_id in model.reactions if re.match(exchange_reaction_pattern, r_id))
-        for r_id in r_ids:
-            if r_id not in self:
-                self[r_id] = self.__effective_bounds(model.reactions[r_id], (0.0, 1000.0))
-            else:
-                self[r_id] = self.__effective_bounds(model.reactions[r_id], self[r_id])
-
-        r_ids = self.keys()
-        for r_id in r_ids:
-            if r_id not in model.reactions:
-                del self[r_id]
-
-    def copy(self):
-        """ Create an identical copy of the medium.
-
-        Returns:
-            Medium: medium copy
-
-        """
-
-        return deepcopy(self)
-
-    def __getitem__(self, key):
-        return self.store[self.__keytransform__(key)]
-
-    def __setitem__(self, key, value):
-        if isinstance(value, tuple) and len(value) == 2:
-            value = list(value)
-            if value[0]: value[0] = float(value[0])
-            if value[1]: value[1] = float(value[1])
-            self.store[self.__keytransform__(key)] = tuple(value)
-        elif isinstance(value, bool):
-            self.store[self.__keytransform__(key)] = (-1000.0 if value else 0.0, 1000.0)
-        else:
-            raise RuntimeError("Media value '{}' is of unknown type <{}> (only <tuple> and <bool>)".format(key, type(value)))
-
-    def __delitem__(self, key):
-        del self.store[self.__keytransform__(key)]
-
-    def __iter__(self):
-        return iter(self.store)
-
-    def __len__(self):
-        return len(self.store)
-
-    def __keytransform__(self, key):
-        return key
-=======
     def print_objective(self):
         coeffs = ['{:+g} {}'.format(rxn.objective, r_id) for r_id, rxn in self.reactions.items() if rxn.objective]
         return ' '.join(coeffs)
-
->>>>>>> f11cd612
