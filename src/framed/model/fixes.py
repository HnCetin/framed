--- conflicted
+++ resolved
@@ -54,11 +54,8 @@
 # TODO: this approach doesn't work when a model has multiple external compartments
 def fix_sink_reactions(model):
     exchange_compartments = {}
-<<<<<<< HEAD
-    for r in list(model.reactions.values()):
-=======
+
     for r in model.reactions.values():
->>>>>>> 4e57e6a4
 
         if not r.is_exchange: continue
 
@@ -70,11 +67,7 @@
             exchange_compartments[met.compartment].append(r.id)
 
     if exchange_compartments:
-<<<<<<< HEAD
-        extracellular = max(exchange_compartments.item(), key=lambda x: len(x[1]))[0]
-=======
         extracellular = max(iter(exchange_compartments.items()), key=lambda x: len(x[1]))[0]
->>>>>>> 4e57e6a4
         for compartment, reactions in exchange_compartments.items():
             if compartment == extracellular:
                 continue
@@ -108,10 +101,6 @@
     """ Remove artificially large bounds (unbounded = no bounds). """
 
     for reaction in list(model.reactions.values()):
-<<<<<<< HEAD
-        reaction.lb = reaction.lb if (reaction.lb is not None and reaction.lb > -threshold) else None
-        reaction.ub = reaction.ub if (reaction.ub is not None and reaction.ub < threshold) else None
-=======
         if reaction.lb <= -threshold:
             reaction.lb = None
         if reaction.ub >= threshold:
@@ -127,7 +116,6 @@
 
         if reaction.ub is None:
             reaction.ub = default_ub
->>>>>>> 4e57e6a4
 
 
 def clean_bigg_ids(model):
@@ -140,19 +128,11 @@
         del ord_dict[key]
         ord_dict[new_key] = item
 
-<<<<<<< HEAD
-    for m_id, metabolite in model.metabolites.copy().items():
-        metabolite.id = clean(m_id)
-        key_replace(model.metabolites, m_id, metabolite.id)
-
-    for r_id, reaction in model.reactions.copy().items():
-=======
     for m_id, metabolite in list(model.metabolites.items()):
         metabolite.id = clean(m_id)
         key_replace(model.metabolites, m_id, metabolite.id)
 
     for r_id, reaction in list(model.reactions.items()):
->>>>>>> 4e57e6a4
         reaction.id = clean(r_id)
         key_replace(model.reactions, r_id, reaction.id)
 
